--- conflicted
+++ resolved
@@ -130,11 +130,7 @@
         '''
         try: 
             if reload_samples: raise IOError
-<<<<<<< HEAD
             else: self.data_df.append( self.load_df(self.data_dir+'DataFrames/', 'Data', sample_obj.year) )
-=======
-            else: self.data_df.append( self.load_df(self.data_dir+'DataFrames/', 'data', year) )
->>>>>>> d117045f
         except IOError: 
             self.data_df.append( self.root_to_df(self.data_dir, sample_obj.proc_tag, sample_obj.file_name, sample_obj.tree_name, 'Data', sample_obj.year) )
 
